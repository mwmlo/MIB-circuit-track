--- conflicted
+++ resolved
@@ -55,12 +55,10 @@
 
 - **Activation Patching (`exact`).** This is the exact activation patching approach that EAP is approximating. Its runtime is long, so it is generally only feasible to run on smaller models unless you have a large enough GPU to increase the batch size significantly. Note that this approach operates at the level of edges, not nodes.
 
-<<<<<<< HEAD
-**Uniform Gradient Sampling (UGS).** To obtain the UGS results, first run the [code from the original paper](https://github.com/maxtli/optimalablation) to train the continuous mask $\alpha$ over the model’s edges. Then, run the `convert_mask_to_graph.py` script to convert the learned mask into a graph object, where each edge is assigned a weight equal to its corresponding $\alpha$ value. These edge weights are then used to determine the subgraphs for evaluation.
-=======
+
 - **Information Flow Routes (IFR; `information-flow-routes`).**
 
-- **Uniform Gradient Sampling (UGS).** We provide a script for running UGS, but this must be run separately.
+- **Uniform Gradient Sampling (UGS).** To obtain the UGS results, first run the [code from the original paper](https://github.com/maxtli/optimalablation) to train the continuous mask $\alpha$ over the model’s edges. Then, run the `convert_mask_to_graph.py` script to convert the learned mask into a graph object, where each edge is assigned a weight equal to its corresponding $\alpha$ value. These edge weights are then used to determine the subgraphs for evaluation.
 
 For example, to perform EAP-IG (inputs) with patching for IOI and MCQA on both Qwen-2.5 (0.5B) and Gemma-2 (2B) at the edge level, run:
 ```
@@ -72,7 +70,6 @@
 --ablation patching
 --batch-size 10
 ```
->>>>>>> f9f1cee9
 
 # Evaluation
 To evaluate these circuits, run
