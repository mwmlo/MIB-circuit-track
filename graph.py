--- conflicted
+++ resolved
@@ -29,10 +29,7 @@
     score: Optional[float]
     qkv_inputs: Optional[List[str]]
     neurons: Optional[torch.Tensor]
-<<<<<<< HEAD
-    neurons_scores: Optional[torch.Tensor]
-=======
->>>>>>> 5924c949
+    neuron_scores: Optional[torch.Tensor]
 
     def __init__(self, name: str, layer:int, in_hook: List[str], out_hook: str, index: Tuple,
                  score: Optional[float]=None, qkv_inputs: Optional[List[str]]=None, neurons: Optional[torch.Tensor]=None, neuron_scores: Optional[torch.Tensor]=None):
@@ -254,14 +251,10 @@
         
         # get top-n nodes
         if node:
-<<<<<<< HEAD
             assert all(node.score is not None for node in self.nodes.values() if not isinstance(node, LogitNode)), "All non-logit nodes must have a score to apply top-n nodes"
             sorted_nodes = sorted([node for node in self.nodes.values() if not isinstance(node, LogitNode)], key = lambda node: abs_id(node.score), reverse=True)
             
             self.nodes['logits'].in_graph = True
-=======
-            sorted_nodes = sorted(list(self.nodes.values()), key = lambda node: abs_id(node.score), reverse=True)
->>>>>>> 5924c949
             for node in sorted_nodes[:n]:
                 node.in_graph = True
             for node in sorted_nodes[n:]:
@@ -420,21 +413,13 @@
         edge_scores, edges_in_graph = self.edge_matrices()
         d = {'cfg':self.cfg, 'src_nodes': src_nodes, 'dst_nodes': dst_nodes, 'edges': edge_scores, 'edges_in_graph': edges_in_graph}
         
-<<<<<<< HEAD
         if all(node.score is not None for node in self.nodes.values() if not isinstance(node, LogitNode)):
-=======
-        if all(node.score is not None for node in self.nodes.values()  if not isinstance(node, LogitNode)):
->>>>>>> 5924c949
             d['node_scores'] = torch.tensor([node.score for node in self.nodes.values()  if not isinstance(node, LogitNode)])
             
         if neurons:
             d['neurons'] = torch.stack([node.neurons if node.neurons is not None else torch.ones(self.cfg['d_model']) for node in self.nodes.values() if not isinstance(node, LogitNode)])
             d['neuron_scores'] = torch.stack([node.neuron_scores if node.neuron_scores is not None else torch.zeros(self.cfg['d_model']) for node in self.nodes.values() if not isinstance(node, LogitNode)])
         torch.save(d, filename)
-<<<<<<< HEAD
-=======
-        
->>>>>>> 5924c949
 
     def to_graphviz(
         self,
