from typing import Callable, List, Union, Literal, Optional
import math
from functools import partial

import torch
from torch import Tensor
from torch.utils.data import DataLoader
from transformer_lens import HookedTransformer
from tqdm import tqdm
from einops import einsum

from attribute import tokenize_plus, make_hooks_and_matrices, compute_mean_activations
from graph import Graph, InputNode, LogitNode, AttentionNode, MLPNode

<<<<<<< HEAD

def evaluate_graph(model: HookedTransformer, graph: Graph, dataloader: DataLoader, metrics: Union[Callable[[Tensor],Tensor], List[Callable[[Tensor], Tensor]]], prune:bool=True, quiet=False, intervention: Literal['patching', 'zero', 'mean','mean-positional']='patching', neuron_level=False, intervention_dataloader: Optional[DataLoader]=None):
=======
def compute_mean_activations(model: HookedTransformer, graph: Graph, dataloader: DataLoader, per_position=False):
    """
    Compute the mean activations of a graph's nodes over a dataset.
    """
    def activation_hook(index, activations, hook, means=None, input_lengths=None):
        # defining a hook that will fill up our means tensor. Means is of shape
        # (n_pos, graph.n_forward, model.cfg.d_model) if per_position is True, otherwise
        # (graph.n_forward, model.cfg.d_model)
        acts = activations.detach()

        # if you gave this hook input lengths, we assume you want to mean over positions
        if input_lengths is not None:
            mask = torch.zeros_like(activations)
            # mask out all padding positions
            mask[torch.arange(activations.size(0)), input_lengths - 1] = 1
            
            # we need ... because there might be a head index as well
            item_means = einsum(acts, mask, 'batch pos ... hidden, batch pos ... hidden -> batch ... hidden')
            
            # mean over the positions we did take, position-wise
            if len(item_means.size()) == 3:
                item_means /= input_lengths.unsqueeze(-1).unsqueeze(-1)
            else:
                item_means /= input_lengths.unsqueeze(-1)

            means[index] += item_means.sum(0)
        else:
            means[:, index] += acts.sum(0)

    # we're going to get all of the out hooks / indices we need for making hooks
    # but we can't make them until we have input length masks
    processed_attn_layers = set()
    hook_points_indices = []
    for node in graph.nodes.values():
        if isinstance(node, AttentionNode):
            if node.layer in processed_attn_layers:
                continue
            processed_attn_layers.add(node.layer)
        
        if not isinstance(node, LogitNode):
            hook_points_indices.append((node.out_hook, graph.forward_index(node)))

    means_initialized = False
    total = 0
    for batch in tqdm(dataloader, desc='Computing mean'):
        # maybe the dataset is given as a tuple, maybe its just raw strings
        batch_inputs = batch[0] if isinstance(batch, tuple) else batch
        tokens, attention_mask, input_lengths, n_pos = tokenize_plus(model, batch_inputs, max_length=512)
        total += len(batch_inputs)

        if not means_initialized:
            # here is where we store the means
            if per_position:
                means = torch.zeros((n_pos, graph.n_forward, model.cfg.d_model), device='cuda', dtype=model.cfg.dtype)
            else:
                means = torch.zeros((graph.n_forward, model.cfg.d_model), device='cuda', dtype=model.cfg.dtype)
            means_initialized = True

        if per_position:
            input_lengths = None
        add_to_mean_hooks = [(hook_point, partial(activation_hook, index, means=means, input_lengths=input_lengths)) for hook_point, index in hook_points_indices]

        with model.hooks(fwd_hooks=add_to_mean_hooks):
            model(tokens, attention_mask=attention_mask)

    means = means.squeeze(0)
    means /= total
    return means if per_position else means.mean(0)


def evaluate_graph(model: HookedTransformer, graph: Graph, dataloader: DataLoader, metrics: Union[Callable[[Tensor],Tensor], List[Callable[[Tensor], Tensor]]], prune:bool=True, quiet=False, intervention: Union[Literal['patching'], Literal['zero'], Literal['mean'], Literal['mean-positional']]='patching', neuron_level=False, intervention_dataloader: Optional[DataLoader]=None,
                   give_layers:list=[]):
>>>>>>> 9ae60677
    """
    Evaluate a circuit (i.e. a graph where only some nodes are false, probably created by calling graph.apply_threshold). You probably want to prune beforehand to make sure your circuit is valid.
    """
    assert intervention in ['patching', 'zero', 'mean', 'mean-positional'], f"Invalid intervention: {intervention}"
    
    if 'mean' in intervention:
        assert intervention_dataloader is not None, "Intervention dataloader must be provided for mean interventions"
        per_position = 'positional' in intervention
        means = compute_mean_activations(model, graph, intervention_dataloader, per_position=per_position)
        means = means.unsqueeze(0)
        if not per_position:
            means = means.unsqueeze(0)

    if prune:
        graph.prune_dead_nodes()

    # Construct a matrix that indicates which edges are in the graph
    in_graph_matrix = torch.zeros((graph.n_forward, graph.n_backward), device='cuda', dtype=model.cfg.dtype)
    for edge in graph.edges.values():
        if edge.in_graph:
            in_graph_matrix[graph.forward_index(edge.parent, attn_slice=False), graph.backward_index(edge.child, qkv=edge.qkv, attn_slice=False)] = 1
    
    # same thing but for neurons
    if neuron_level:
        neuron_matrix = torch.ones((graph.n_forward, model.cfg.d_model), device='cuda', dtype=model.cfg.dtype)
        for node in graph.nodes.values():
            if node.neurons is not None:
                neuron_matrix[graph.forward_index(node, attn_slice=False)] = node.neurons

        # If an edge is in the graph, but not all its neurons are, we need to update that edge anyway
        node_fully_in_graph = (neuron_matrix.sum(-1) == model.cfg.d_model).to(model.cfg.dtype)
        in_graph_matrix = einsum(in_graph_matrix, node_fully_in_graph, 'forward backward, forward -> forward backward')
    else:
        neuron_matrix = None

    # We take the opposite matrix, because we'll use at as a mask to specify 
    # which edges we want to corrupt
    in_graph_matrix = 1 - in_graph_matrix
    if neuron_level:
        neuron_matrix = 1 - neuron_matrix


    # For each node in the graph, corrupt its inputs, if the corresponding edge isn't in the graph 
    # We corrupt it by adding in the activation difference (b/w clean and corrupted acts)
    def make_input_construction_hook(act_index, activation_differences, in_graph_vector, neuron_matrix):
        def input_construction_hook(activations, hook):
            if neuron_matrix is not None:
                update = einsum(activation_differences[:, :, :len(in_graph_vector)], neuron_matrix[:len(in_graph_vector)], in_graph_vector,'batch pos previous hidden, previous hidden, previous -> batch pos hidden')
            else:
                update = einsum(activation_differences[:, :, :len(in_graph_vector)], in_graph_vector,'batch pos previous hidden, previous -> batch pos hidden')
            activations[act_index] += update
            return activations
        return input_construction_hook

    def make_input_construction_hooks(activation_differences, in_graph_matrix, neuron_matrix):
        input_construction_hooks = []
        for node in graph.nodes.values():
            if isinstance(node, InputNode) or not node.in_graph:
                pass
            elif isinstance(node, LogitNode) or isinstance(node, MLPNode):
                fwd_index = graph.prev_index(node)
                bwd_index = graph.backward_index(node)
                input_cons_hook = make_input_construction_hook(node.index, activation_differences, in_graph_matrix[:fwd_index, bwd_index], neuron_matrix)
                input_construction_hooks.append((node.in_hook, input_cons_hook))
            elif isinstance(node, AttentionNode):
                for i, letter in enumerate('qkv'):
                    fwd_index = graph.prev_index(node)
                    bwd_index = graph.backward_index(node, qkv=letter, attn_slice=False)
                    input_cons_hook = make_input_construction_hook(node.index, activation_differences, in_graph_matrix[:fwd_index, bwd_index], neuron_matrix)
                    input_construction_hooks.append((node.qkv_inputs[i], input_cons_hook))
            else:
                raise ValueError(f"Invalid node: {node} of type {type(node)}")

        # If there are no nodes in the graph, we need to add a hook to the logits node
        # This will construct its input as all corrupted / ablated, based on the ablation chosen
        if len(input_construction_hooks) == 0:
            node = graph.nodes['logits']
            fwd_index = graph.prev_index(node)
            bwd_index = graph.backward_index(node)
            input_cons_hook = make_input_construction_hook(node.index, activation_differences, in_graph_matrix[:fwd_index, bwd_index], neuron_matrix)
            input_construction_hooks = [(node.in_hook, input_cons_hook)]

        return input_construction_hooks
    
    # and here we actually run / evaluate the model
    metrics_list = True
    if not isinstance(metrics, list):
        metrics = [metrics]
        metrics_list = False
    results = [[] for _ in metrics]
    
    dataloader = dataloader if quiet else tqdm(dataloader)
    for clean, corrupted, label in dataloader:
        clean_tokens, attention_mask, input_lengths, n_pos = tokenize_plus(model, clean)
        corrupted_tokens, _, _, _ = tokenize_plus(model, corrupted)
        
        # fwd_hooks_corrupted adds in corrupted acts to activation_difference
        # fwd_hooks_clean subtracts out clean acts from activation_difference
        # activation difference is of size (batch, pos, src_nodes, hidden)
        (fwd_hooks_corrupted, fwd_hooks_clean, _), activation_difference = make_hooks_and_matrices(model, graph, len(clean), n_pos, None)
        
        input_construction_hooks = make_input_construction_hooks(activation_difference, in_graph_matrix, neuron_matrix)
        with torch.inference_mode():
            if intervention == 'patching':
                # We intervene by subtracting out clean and adding in corrupted activations
                with model.hooks(fwd_hooks_corrupted):
                    _ = model(corrupted_tokens, attention_mask=attention_mask)
            else:
                # In the case of zero or mean ablation, we skip the adding in corrupted activations
                # but in mean ablations, we need to add the mean in
                if 'mean' in intervention:
                    activation_difference += means

            # For some metrics (e.g. accuracy or KL), we need the clean logits
            clean_logits = model(clean_tokens, attention_mask=attention_mask)
                
            with model.hooks(fwd_hooks_clean + input_construction_hooks):
                logits = model(clean_tokens, attention_mask=attention_mask)

        for i, metric in enumerate(metrics):
            r = metric(logits, clean_logits, input_lengths, label).cpu()
            if len(r.size()) == 0:
                r = r.unsqueeze(0)
            results[i].append(r)

    results = [torch.cat(rs) for rs in results]
    if not metrics_list:
        results = results[0]
    return results


def evaluate_area_under_curve(model: HookedTransformer, graph: Graph, dataloader, metrics, prune=True, quiet=False,
                              node_eval=False, neuron_level=False,
                              run_corrupted=False, above_curve=False,
                              log_scale=True, inverse=False,
                              absolute=False, intervention='patching', intervention_dataloader=None):
    baseline_score = evaluate_baseline(model, dataloader, metrics, run_corrupted=run_corrupted).mean().item()
    
    if node_eval:
        filtered_nodes = [node for node in graph.nodes.values() if isinstance(node, MLPNode) \
                          or isinstance(node, AttentionNode)]
        if neuron_level:
            scores = torch.cat([node.neuron_scores for node in filtered_nodes], dim=-1)
        else:
            scores = torch.tensor([node.score for node in filtered_nodes])
        if absolute:
                scores = scores.abs()
        sorted_scores = scores.sort(descending=True).values
    
    percentages = (.001, .002, .005, .01, .02, .05, .1, .2, .5, 1)

    faithfulnesses = []
    weighted_edge_counts = []
    for pct in percentages:
        this_graph = graph
        if node_eval:
            curr_num_items = int(pct * len(sorted_scores))
            threshold = sorted_scores[curr_num_items - 1].item()

            if neuron_level:
                print(f"Computing results for {pct*100}% of neurons (N={curr_num_items})")
                for node in filtered_nodes:
                    node.neurons = (node.neuron_scores >= threshold) if not inverse else (node.neuron_scores < threshold)
                    node.in_graph = torch.any(node.neurons)
            else:
                print(f"Computing results for {pct*100}% of nodes (N={curr_num_items})")
                for node in filtered_nodes:
                    node.in_graph = (node.score >= threshold) if not inverse else (node.score < threshold)

        else:
            curr_num_items = int(pct * len(graph.edges))
            print(f"Computing results for {pct*100}% of edges (N={curr_num_items})")
            this_graph.apply_greedy(curr_num_items, absolute=absolute)
        
        # weighted_node_count = this_graph.weighted_node_count()
        weighted_edge_count = this_graph.weighted_edge_count()
        weighted_edge_counts.append(weighted_edge_count)

        ablated_score = evaluate_graph(model, this_graph, dataloader, metrics,
                                       prune=prune, quiet=quiet, intervention=intervention,
                                       intervention_dataloader=intervention_dataloader, 
                                       neuron_level=neuron_level).mean().item()
        faithfulness = ablated_score / baseline_score
        print(faithfulness)
        faithfulnesses.append(faithfulness)
    
    area_under = 0.
    area_from_100 = 0.
    for i in range(len(faithfulnesses) - 1):
        i_1, i_2 = i, i+1
        x_1 = percentages[i_1]
        x_2 = percentages[i_2]
        # area from point to 100
        if log_scale:
            x_1 = math.log(x_1)
            x_2 = math.log(x_2)
        trapezoidal = (percentages[i_2] - percentages[i_1]) * \
                        (((abs(1. - faithfulnesses[i_1])) + (abs(1. - faithfulnesses[i_2]))) / 2)
        area_from_100 += trapezoidal 
        
        trapezoidal = (percentages[i_2] - percentages[i_1]) * ((faithfulnesses[i_1] + faithfulnesses[i_2]) / 2)
        area_under += trapezoidal
    average = sum(faithfulnesses) / len(faithfulnesses)
    print("Weighted edge counts:", weighted_edge_counts)
    return area_under, area_from_100, average, faithfulnesses


def evaluate_baseline(model: HookedTransformer, dataloader:DataLoader, metrics: List[Callable[[Tensor], Tensor]], run_corrupted=False):
    metrics_list = True
    if not isinstance(metrics, list):
        metrics = [metrics]
        metrics_list = False
    
    results = [[] for _ in metrics]
    for clean, corrupted, label in tqdm(dataloader):
        tokenized = model.tokenizer(clean, padding='longest', return_tensors='pt', add_special_tokens=True)
        input_lengths = 1 + tokenized.attention_mask.sum(1)
        with torch.inference_mode():
            corrupted_logits = model(corrupted)
            logits = model(clean)
        for i, metric in enumerate(metrics):
            if run_corrupted:
                r = metric(corrupted_logits, logits, input_lengths, label).cpu()
            else:
                r = metric(logits, corrupted_logits, input_lengths, label).cpu()
            if len(r.size()) == 0:
                r = r.unsqueeze(0)
            results[i].append(r)

    results = [torch.cat(rs) for rs in results]
    if not metrics_list:
        results = results[0]
    return results

def evaluate_kl(model: HookedTransformer, inputs, target_inputs):
    results = []
    for inp, target in tqdm(zip(inputs, target_inputs), total=len(inputs)):
        
        batch_size = len(inp)
        tokenized = model.tokenizer(inp, padding='longest', return_tensors='pt', add_special_tokens=True)
        input_length = 1 + tokenized.attention_mask.sum(1)
        
        with torch.inference_mode():
            target_logits = model(target)
            logits = model(inp)

        idx = torch.arange(batch_size, device=logits.device)

        logits = logits[idx, input_length - 1]
        target_logits = target_logits[idx, input_length - 1]

        logprobs = torch.log_softmax(logits, dim=-1)
        target_logprobs = torch.log_softmax(target_logits, dim=-1)

        r = torch.nn.functional.kl_div(logprobs, target_logprobs, log_target=True, reduction='mean')
        if len(r.size()) == 0:
            r = r.unsqueeze(0)
        results.append(r)

    return torch.cat(results)


def compare_graphs(reference: Graph, hypothesis: Graph, by_node: bool = False):
    # Track {true, false} {positives, negatives}
    TP, FP, TN, FN = 0, 0, 0, 0
    total = 0

    if by_node:
        ref_objs = reference.nodes
        hyp_objs = hypothesis.nodes
    else:
        ref_objs = reference.edges
        hyp_objs = hypothesis.edges

    for obj in ref_objs.values():
        total += 1
        if obj.name not in hyp_objs:
            if obj.in_graph:
                TP += 1
            else:
                FP += 1
            continue
            
        if obj.in_graph and hyp_objs[obj.name].in_graph:
            TP += 1
        elif obj.in_graph and not hyp_objs[obj.name].in_graph:
            FN += 1
        elif not obj.in_graph and hyp_objs[obj.name].in_graph:
            FP += 1
        elif not obj.in_graph and not hyp_objs[obj.name].in_graph:
            TN += 1
    
    precision = TP / (TP + FP)
    recall = TP / (TP + FN)
    # f1 = (2 * precision * recall) / (precision + recall)
    TP_rate = recall
    FP_rate = FP / (FP + TN)

    return {"precision": precision,
            "recall": recall,
            "TP_rate": TP_rate,
            "FP_rate": FP_rate}

def area_under_roc(reference: Graph, hypothesis: Graph, by_node: bool = False):
    tpr_list = []
    fpr_list = []
    precision_list = []
    recall_list = []

    if by_node:
        ref_objs = reference.nodes
        hyp_objs = hypothesis.nodes
    else:
        ref_objs = reference.edges
        hyp_objs = hypothesis.edges
    
    num_objs = len(ref_objs.values())
    for pct in (.001, .002, .005, .01, .02, .05, .1, .2, .5, 1):
        this_num_objs = pct * num_objs
        if by_node:
            raise NotImplementedError("")
        else:
            hypothesis.apply_greedy(this_num_objs)
        scores = compare_graphs(reference, hypothesis)
        tpr_list.append(scores["TP_rate"])
        fpr_list.append(scores["FP_rate"])
        precision_list.append(scores["precision"])
        recall_list.append(scores["recall"])
    
    return {"TPR": tpr_list, "FPR": fpr_list,
            "precision": precision_list, "recall": recall_list}<|MERGE_RESOLUTION|>--- conflicted
+++ resolved
@@ -12,10 +12,7 @@
 from attribute import tokenize_plus, make_hooks_and_matrices, compute_mean_activations
 from graph import Graph, InputNode, LogitNode, AttentionNode, MLPNode
 
-<<<<<<< HEAD
-
-def evaluate_graph(model: HookedTransformer, graph: Graph, dataloader: DataLoader, metrics: Union[Callable[[Tensor],Tensor], List[Callable[[Tensor], Tensor]]], prune:bool=True, quiet=False, intervention: Literal['patching', 'zero', 'mean','mean-positional']='patching', neuron_level=False, intervention_dataloader: Optional[DataLoader]=None):
-=======
+
 def compute_mean_activations(model: HookedTransformer, graph: Graph, dataloader: DataLoader, per_position=False):
     """
     Compute the mean activations of a graph's nodes over a dataset.
@@ -86,9 +83,7 @@
     return means if per_position else means.mean(0)
 
 
-def evaluate_graph(model: HookedTransformer, graph: Graph, dataloader: DataLoader, metrics: Union[Callable[[Tensor],Tensor], List[Callable[[Tensor], Tensor]]], prune:bool=True, quiet=False, intervention: Union[Literal['patching'], Literal['zero'], Literal['mean'], Literal['mean-positional']]='patching', neuron_level=False, intervention_dataloader: Optional[DataLoader]=None,
-                   give_layers:list=[]):
->>>>>>> 9ae60677
+def evaluate_graph(model: HookedTransformer, graph: Graph, dataloader: DataLoader, metrics: Union[Callable[[Tensor],Tensor], List[Callable[[Tensor], Tensor]]], prune:bool=True, quiet=False, intervention: Literal['patching', 'zero', 'mean','mean-positional']='patching', neuron_level=False, intervention_dataloader: Optional[DataLoader]=None):
     """
     Evaluate a circuit (i.e. a graph where only some nodes are false, probably created by calling graph.apply_threshold). You probably want to prune beforehand to make sure your circuit is valid.
     """
